--- conflicted
+++ resolved
@@ -4,34 +4,12 @@
 # 3. Run the solver, iteratively for multiple angles of attack
 # 4. Store the results in results folder
 
-<<<<<<< HEAD
-import VSM
-
-# Load the data
-# get data from txt
-data = load_data("data.txt")
-# get data from .dat
-data.update(load_data("data2.data"))
-
-wing = VSM.Wing(n_panels=10)
-for dict_i in dict:
-    wing.add_section(dict_i[TE], dict_i[LE], dict_i["aero_input")
-va = [-10, 0, 0]
-# create object wing that has all the aerodynamic data
-wing_aero = WingAerodynamics([wing])
-wing_aero.va = va
-
-VSM = Solver("VSM")
-result, wing_aero = VSM.solve(wing_aero)
-
-wing_aero.plot('cl,cd,alpha')
-=======
 from SurfplanAdapter.main_generating_vsm_input import generate_VSM_input
 from VSM import Solver
 import numpy as np
 
 # INPUT
-filepath = 'data/V3/V3D_3d.txt' #path of the file to load the data from
+filepath = "data/V3/V3D_3d.txt"  # path of the file to load the data from
 
 # 1. Load the data
 wing_aero = generate_VSM_input(filepath)
@@ -56,20 +34,28 @@
     sideslip = 0
     Umag = 20
 
-
-    wing_aero.va = np.array([np.cos(aoa)*np.cos(sideslip), np.sin(sideslip), np.sin(aoa)]) * Umag, 0
-    results, wing_aero= VSM.solve(wing_aero)
+    wing_aero.va = (
+        np.array([np.cos(aoa) * np.cos(sideslip), np.sin(sideslip), np.sin(aoa)])
+        * Umag,
+        0,
+    )
+    results, wing_aero = VSM.solve(wing_aero)
     cl_straight[i] = results["cl"]
     cd_straight[i] = results["cd"]
     cs_straight[i] = results["cs"]
     gamma_straight[i] = results["gamma_distribution"]
-    print(f"Straight: aoa: {aoa}, CL: {cl_straight[i]}, CD: {cd_straight[i]}, CS: {cs_straight[i]}")
+    print(
+        f"Straight: aoa: {aoa}, CL: {cl_straight[i]}, CD: {cd_straight[i]}, CS: {cs_straight[i]}"
+    )
 
-    wing_aero.va = np.array([np.cos(aoa)*np.cos(sideslip), np.sin(sideslip), np.sin(aoa)]) * Umag, yaw_rate
-    results, wing_aero= VSM.solve(wing_aero)
+    wing_aero.va = (
+        np.array([np.cos(aoa) * np.cos(sideslip), np.sin(sideslip), np.sin(aoa)])
+        * Umag,
+        yaw_rate,
+    )
+    results, wing_aero = VSM.solve(wing_aero)
     cl_turn[i] = results["cl"]
     cd_turn[i] = results["cd"]
     cs_turn[i] = results["cs"]
     gamma_turn[i] = results["gamma_distribution"]
-    print(f"Turn: aoa: {aoa}, CL: {cl_turn[i]}, CD: {cd_turn[i]}, CS: {cs_turn[i]}")
->>>>>>> f9bc6f0b
+    print(f"Turn: aoa: {aoa}, CL: {cl_turn[i]}, CD: {cd_turn[i]}, CS: {cs_turn[i]}")